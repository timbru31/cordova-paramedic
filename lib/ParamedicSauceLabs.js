#!/usr/bin/env node

/**
    Licensed to the Apache Software Foundation (ASF) under one
    or more contributor license agreements.  See the NOTICE file
    distributed with this work for additional information
    regarding copyright ownership.  The ASF licenses this file
    to you under the Apache License, Version 2.0 (the
    "License"); you may not use this file except in compliance
    with the License.  You may obtain a copy of the License at

    http://www.apache.org/licenses/LICENSE-2.0

    Unless required by applicable law or agreed to in writing,
    software distributed under the License is distributed on an
    "AS IS" BASIS, WITHOUT WARRANTIES OR CONDITIONS OF ANY
    KIND, either express or implied.  See the License for the
    specific language governing permissions and limitations
    under the License.
*/
const path = require('path');
const cp = require('child_process');
const Q = require('q');
const shell = require('shelljs');
const randomstring = require('randomstring');
const fs = require('fs');
const wd = require('wd');
const SauceLabs = require('saucelabs');
const sauceConnectLauncher = require('sauce-connect-launcher');
const { logger, exec, execPromise, utilities } = require('./utils');
const appPatcher = require('./appium/helpers/appPatcher');

class ParamedicSauceLabs {
    constructor (config, runner) {
        this.config = config;
        this.runner = runner;

        this.platformId = this.config.getPlatformId();
        this.isAndroid = this.platformId === utilities.ANDROID;
        this.isBrowser = this.platformId === utilities.BROWSER;
        this.isIos = this.platformId === utilities.IOS;
    }

    checkSauceRequirements () {
        if (!this.isAndroid && !this.isIos && !this.isBrowser) {
            logger.warn('Saucelabs only supports Android and iOS (and browser), falling back to testing locally.');
            this.config.setShouldUseSauce(false);
        } else if (!this.config.getSauceKey()) {
            throw new Error('Saucelabs key not set. Please set it via environmental variable ' +
                utilities.SAUCE_KEY_ENV_VAR + ' or pass it with the --sauceKey parameter.');
        } else if (!this.config.getSauceUser()) {
            throw new Error('Saucelabs user not set. Please set it via environmental variable ' +
                utilities.SAUCE_USER_ENV_VAR + ' or pass it with the --sauceUser parameter.');
        } else if (!this.runner.shouldWaitForTestResult()) {
            // don't throw, just silently disable Sauce
            this.config.setShouldUseSauce(false);
        }
    }

    packageApp () {
        switch (this.platformId) {
        case utilities.IOS: {
            return Q.Promise((resolve, reject) => {
                const zipCommand = 'zip -r ' + this.getPackageName() + ' ' + this.getBinaryName();
                shell.pushd(this.getPackageFolder());
                shell.rm('-rf', this.getPackageName());
                console.log('Running command: ' + zipCommand + ' in dir: ' + shell.pwd());
                exec(zipCommand, (code) => {
                    shell.popd();
                    if (code) {
                        reject('zip command returned with error code ' + code);
                    } else {
                        resolve();
                    }
                });
            });
        }
        case utilities.ANDROID:
            break; // don't need to zip the app for Android
        case utilities.BROWSER:
            break; // don't need to bundle the app on Browser platform at all
        default:
            throw new Error('Don\'t know how to package the app for platform: ' + this.platformId);
        }
        return Q.resolve();
    }

    uploadApp () {
        logger.normal('cordova-paramedic: uploading ' + this.getAppName() + ' to Sauce Storage');

        const sauceUser = this.config.getSauceUser();
        const key = this.config.getSauceKey();
        const uploadURI = encodeURI('https://saucelabs.com/rest/v1/storage/' + sauceUser + '/' + this.getAppName() + '?overwrite=true');
        const filePath = this.getPackagedPath();
        const uploadCommand =
            'curl -u ' + sauceUser + ':' + key +
            ' -X POST -H "Content-Type: application/octet-stream" ' +
            uploadURI + ' --data-binary "@' + filePath + '"';

        return execPromise(uploadCommand);
    }

    getPackagedPath () {
        return path.join(this.getPackageFolder(), this.getPackageName());
    }

    getPackageFolder () {
        const packageDirs = this.getPackageFolders();
        let foundDir = null;

        packageDirs.forEach((dir) => {
            if (fs.existsSync(dir) && fs.statSync(dir).isDirectory()) {
                foundDir = dir;
            }
        });

        if (foundDir) return foundDir;

        throw new Error('Couldn\'t locate a built app directory. Looked here: ' + packageDirs);
    }

    getPackageFolders () {
        let packageFolders;

        switch (this.platformId) {
        case utilities.ANDROID:
            packageFolders = [
                path.join(this.runner.tempFolder.name, 'platforms', 'android', 'app', 'build', 'outputs', 'apk', 'debug'),
                path.join(this.runner.tempFolder.name, 'platforms', 'android', 'build', 'outputs', 'apk')
            ];
            break;

        case utilities.IOS:
            packageFolders = [ path.join(this.runner.tempFolder.name, 'platforms', 'ios', 'build', 'emulator') ];
            break;

        default:
            throw new Error('Don\t know where the package folder is for the platform: ' + this.platformId);
        }

        return packageFolders;
    }

    getPackageName () {
        let packageName;

        switch (this.platformId) {
        case utilities.IOS:
            packageName = 'HelloCordova.zip';
            break;

        case utilities.ANDROID:
            packageName = this.getBinaryName();
            break;

        default:
            throw new Error('Don\'t know what the package name is for platform: ' + this.platformId);
        }

        return packageName;
    }

    getBinaryName () {
        let binaryName;

        switch (this.platformId) {
        case utilities.ANDROID:
            shell.pushd(this.getPackageFolder());
            const apks = shell.ls('*debug.apk');

            if (apks.length > 0) {
                binaryName = apks.reduce((previous, current) => {
                    // if there is any apk for x86, take it
                    if (current.indexOf('x86') >= 0) return current;

                    // if not, just take the first one
                    return previous;
                });
            } else {
                throw new Error('Couldn\'t locate built apk');
            }

            shell.popd();
            break;

        case utilities.IOS:
            binaryName = 'HelloCordova.app';
            break;

        default:
            throw new Error('Don\'t know the binary name for the platform: ' + this.platformId);
        }

        return binaryName;
    }

    // Returns a name of the file at the SauceLabs storage
    getAppName () {
        // exit if we did this before
        if (this.appName) return this.appName;

        let appName = randomstring.generate();

        switch (this.platformId) {
        case utilities.ANDROID:
            appName += '.apk';
            break;

        case utilities.IOS:
            appName += '.zip';
            break;

        default:
            throw new Error('Don\'t know the app name for the platform: ' + this.platformId);
        }

        this.appName = appName; // save for additional function calls
        return appName;
    }

    displaySauceDetails (buildName) {
        if (!this.config.shouldUseSauce()) return Q();

        if (!buildName) {
            buildName = this.config.getBuildName();
        }

        const d = Q.defer();

        logger.normal('Getting saucelabs jobs details...\n');

        const sauce = new SauceLabs({
            username: this.config.getSauceUser(),
            password: this.config.getSauceKey()
        });

        sauce.getJobs((err, jobs) => {
            if (err) {
                console.log(err);
            }

            let found = false;
            for (let job in jobs) {
                if (jobs.hasOwnProperty(job) && jobs[job].name && jobs[job].name.indexOf(buildName) === 0) {
                    const jobUrl = 'https://saucelabs.com/beta/tests/' + jobs[job].id;
                    logger.normal('============================================================================================');
                    logger.normal('Job name: ' + jobs[job].name);
                    logger.normal('Job ID: ' + jobs[job].id);
                    logger.normal('Job URL: ' + jobUrl);
                    logger.normal('Video: ' + jobs[job].video_url);
                    logger.normal('Appium logs: ' + jobs[job].log_url);
                    if (this.isAndroid) {
                        logger.normal('Logcat logs: ' + 'https://saucelabs.com/jobs/' + jobs[job].id + '/logcat.log');
                    }
                    logger.normal('============================================================================================');
                    logger.normal('');
                    found = true;
                }
            }

            if (!found) {
                logger.warn('Can not find saucelabs job. Logs and video will be unavailable.');
            }
            d.resolve();
        });

        return d.promise;
    }

    getSauceCaps () {
        this.runner.sauceBuildName = this.runner.sauceBuildName || this.config.getBuildName();
        let caps = {
            name: this.runner.sauceBuildName,
            idleTimeout: '100', // in seconds
            maxDuration: utilities.SAUCE_MAX_DURATION,
            tunnelIdentifier: this.config.getSauceTunnelId()
        };

        switch (this.platformId) {
        case utilities.ANDROID:
            caps.platformName = 'Android';
            caps.appPackage = 'io.cordova.hellocordova';
            caps.appActivity = 'io.cordova.hellocordova.MainActivity';
            caps.app = 'sauce-storage:' + this.getAppName();
            caps.deviceType = 'phone';
            caps.deviceOrientation = 'portrait';
            caps.appiumVersion = this.config.getSauceAppiumVersion();
            caps.deviceName = this.config.getSauceDeviceName();
            caps.platformVersion = this.config.getSaucePlatformVersion();
            break;

        case utilities.IOS:
            caps.platformName = 'iOS';
            caps.autoAcceptAlerts = true;
            caps.waitForAppScript = 'true;';
            caps.app = 'sauce-storage:' + this.getAppName();
            caps.deviceType = 'phone';
            caps.deviceOrientation = 'portrait';
            caps.appiumVersion = this.config.getSauceAppiumVersion();
            caps.deviceName = this.config.getSauceDeviceName();
            caps.platformVersion = this.config.getSaucePlatformVersion();
            break;

        case utilities.BROWSER:
            caps.browserName = this.config.getSauceDeviceName() || 'chrome';
            caps.version = this.config.getSaucePlatformVersion() || '45.0';
            caps.platform = caps.browserName.indexOf('Edge') > 0 ? 'Windows 10' : 'macOS 10.13';
            // setting from env.var here and not in the config
            // because for any other platform we don't need to put the sauce connect up
            // unless the tunnel id is explicitly passed (means that user wants it anyway)
            if (!caps.tunnelIdentifier && process.env[utilities.SAUCE_TUNNEL_ID_ENV_VAR]) {
                caps.tunnelIdentifier = process.env[utilities.SAUCE_TUNNEL_ID_ENV_VAR];
            } else if (!caps.tunnelIdentifier) {
                throw new Error('Testing browser platform on Sauce Labs requires Sauce Connect tunnel. Please specify tunnel identifier via --sauceTunnelId');
            }
            break;

        default:
            throw new Error('Don\'t know the Sauce caps for the platform: ' + this.platformId);
        }

        return caps;
    }

    connectWebdriver () {
        const user = this.config.getSauceUser();
        const key = this.config.getSauceKey();
        const caps = this.getSauceCaps();

        logger.normal('cordova-paramedic: connecting webdriver');
        const spamDots = setInterval(() => {
            process.stdout.write('.');
        }, 1000);

        wd.configureHttp({
            timeout: utilities.WD_TIMEOUT,
            retryDelay: utilities.WD_RETRY_DELAY,
            retries: utilities.WD_RETRIES
        });

        const driver = wd.promiseChainRemote(utilities.SAUCE_HOST, utilities.SAUCE_PORT, user, key);
        return driver
            .init(caps)
            .then(() => {
                clearInterval(spamDots);
                process.stdout.write('\n');
            }, (error) => {
                clearInterval(spamDots);
                process.stdout.write('\n');
                throw (error);
            });
    }

    connectSauceConnect () {
        const isBrowser = this.isBrowser;

        // on platforms other than browser, only run sauce connect if user explicitly asks for it
        if (!isBrowser && !this.config.getSauceTunnelId()) return Q();
        // on browser, run sauce connect in any case
        if (isBrowser && !this.config.getSauceTunnelId()) {
            this.config.setSauceTunnelId(process.env[utilities.SAUCE_TUNNEL_ID_ENV_VAR] || this.config.getBuildName());
        }

        return Q.Promise((resolve, reject) => {
            logger.info('cordova-paramedic: Starting Sauce Connect...');
            sauceConnectLauncher({
                username: this.config.getSauceUser(),
                accessKey: this.config.getSauceKey(),
                tunnelIdentifier: this.config.getSauceTunnelId(),
                connectRetries: utilities.SAUCE_CONNECT_CONNECTION_RETRIES,
                connectRetryTimeout: utilities.SAUCE_CONNECT_CONNECTION_TIMEOUT,
                downloadRetries: utilities.SAUCE_CONNECT_DOWNLOAD_RETRIES,
                downloadRetryTimeout: utilities.SAUCE_CONNECT_DOWNLOAD_TIMEOUT
            }, (err, sauceConnectProcess) => {
                if (err) reject(err);

                this.sauceConnectProcess = sauceConnectProcess;
                logger.info('cordova-paramedic: Sauce Connect ready');
                resolve();
            });
        });
    }

    runSauceTests () {
        let isTestPassed = false;
        let pollForResults;
        let driver;
        let runProcess = null;

        if (!this.config.runMainTests()) {
            logger.normal('Skipping main tests...');
            return Q(utilities.TEST_PASSED);
        }

        logger.info('cordova-paramedic: running tests with sauce');

        return Q()
            .then(() => {
                // Build + "Upload" app
                if (!this.isBrowser) {
                    return this.buildApp()
                        .then(() => this.packageApp())
                        .then(() => this.uploadApp());
                }

                // for browser, we need to serve the app for Sauce Connect
                // we do it by just running "cordova run" and ignoring the chrome instance that pops up
                return Q().then(() => {
                    appPatcher.addCspSource(this.runner.tempFolder.name, 'connect-src', 'http://*');
                    appPatcher.permitAccess(this.runner.tempFolder.name, '*');
                    return this.runner.getCommandForStartingTests();
                }).then((command) => {
                    console.log('$ ' + command);
                    runProcess = cp.exec(command, () => {
                        // a precaution not to try to kill some other process
                        runProcess = null;
                    });
                });
            })
            .then(() => this.connectSauceConnect())
            .then(() => {
                driver = this.connectWebdriver();

                if (this.isBrowser) {
                    return driver.get('http://localhost:8000/cdvtests/index.html');
                }

                return driver;
            })
            .then(() => {
                if (this.config.getUseTunnel() || this.isBrowser) {
                    return driver;
                }

                return driver
                    .getWebviewContext()
                    .then((webview) => driver.context(webview));
            })
            .then(() => {
                let isWkWebview = false;
                const plugins = this.config.getPlugins();

                for (let plugin in plugins) {
                    if (plugins[plugin].indexOf('wkwebview') >= 0) {
                        isWkWebview = true;
                    }
                }

                if (isWkWebview) {
                    logger.normal('cordova-paramedic: navigating to a test page');
                    return driver
                        .sleep(1000)
                        .elementByXPath('//*[text() = "Auto Tests"]')
                        .click();
                }

                return driver;
            })
            .then(() => {
                logger.normal('cordova-paramedic: connecting to app');

                const plugins = this.config.getPlugins();
                let skipBuster = false;

                // skip permission buster for splashscreen and inappbrowser plugins
                // it hangs the test run on Android 7 for some reason
                for (let i = 0; i < plugins.length; i++) {
                    if (plugins[i].indexOf('cordova-plugin-splashscreen') >= 0 || plugins[i].indexOf('cordova-plugin-inappbrowser') >= 0) {
                        skipBuster = true;
                    }
                }
                // always skip buster for browser platform
                if (this.isBrowser) {
                    skipBuster = true;
                }

                if (!this.config.getUseTunnel()) {
                    let polling = false;

                    pollForResults = setInterval(() => {
                        if (!polling) {
                            polling = true;
                            driver.pollForEvents(this.platformId, skipBuster)
                                .then((events) => {
                                    for (let i = 0; i < events.length; i++) {
                                        this.runner.server.emit(events[i].eventName, events[i].eventObject);
                                    }

                                    polling = false;
                                })
                                .fail((error) => {
                                    logger.warn('appium: ' + error);
                                    polling = false;
                                });
                        }
                    }, 2500);
                }

                return this.runner.waitForTests();
            })
            .then((result) => {
                logger.normal('cordova-paramedic: Tests finished');
                isTestPassed = result;
            }, (error) => {
                logger.normal('cordova-paramedic: Tests failed to complete; ending appium session. The error is:\n' + error.stack);
            })
            .fin(() => {
                if (pollForResults) {
                    clearInterval(pollForResults);
                }
                if (driver && typeof driver.quit === 'function') {
                    return driver.quit();
                }
            })
            .fin(() => {
                if (this.isBrowser && !this.runner.browserPatched) {
                // we need to kill chrome
                    this.runner.killEmulatorProcess();
                }
                if (runProcess) {
                // as well as we need to kill the spawned node process serving our app
                    return Q.Promise((resolve) => {
                        utilities.killProcess(runProcess.pid, () => {
                            resolve();
                        });
                    });
                }
            })
            .fin(() => {
                if (this.sauceConnectProcess) {
                    logger.info('cordova-paramedic: Closing Sauce Connect process...');
                    return Q.Promise((resolve) => {
                        this.sauceConnectProcess.close(() => {
                            logger.info('cordova-paramedic: Successfully closed Sauce Connect process');
                            resolve();
                        });
                    });
                }
            })
            .then(() => {
                return isTestPassed;
            });
    }

    buildApp () {
        const command = this.getCommandForBuilding();

        logger.normal('cordova-paramedic: running command ' + command);

        return execPromise(command)
            .then((output) => {
                if (output.indexOf('BUILD FAILED') >= 0) {
                    throw new Error('Unable to build the project.');
                }
            }, (output) => {
            // this trace is automatically available in verbose mode
            // so we check for this flag to not trace twice
                if (!this.config.verbose) {
                    logger.normal(output);
                }

                throw new Error('Unable to build the project.');
            });
    }

    getCommandForBuilding () {
<<<<<<< HEAD
        return this.config.getCli() + ' build ' + this.platformId + utilities.PARAMEDIC_COMMON_CLI_ARGS;
=======
        const browserifyArg = this.config.isBrowserify() ? ' --browserify' : '';
        let cmd = this.config.getCli() + ' build ' + this.platformId + browserifyArg + utilities.PARAMEDIC_COMMON_CLI_ARGS;
        if(this.config.getArgs()){
            cmd += ' ' + this.config.getArgs();
        }
        return cmd;
>>>>>>> 14bfac84
    }
}

module.exports = ParamedicSauceLabs;<|MERGE_RESOLUTION|>--- conflicted
+++ resolved
@@ -564,16 +564,11 @@
     }
 
     getCommandForBuilding () {
-<<<<<<< HEAD
-        return this.config.getCli() + ' build ' + this.platformId + utilities.PARAMEDIC_COMMON_CLI_ARGS;
-=======
         const browserifyArg = this.config.isBrowserify() ? ' --browserify' : '';
-        let cmd = this.config.getCli() + ' build ' + this.platformId + browserifyArg + utilities.PARAMEDIC_COMMON_CLI_ARGS;
+        let cmd = this.config.getCli() + ' build ' + this.platformId + utilities.PARAMEDIC_COMMON_CLI_ARGS;
         if(this.config.getArgs()){
             cmd += ' ' + this.config.getArgs();
         }
-        return cmd;
->>>>>>> 14bfac84
     }
 }
 
