#!/usr/bin/env node

var http = require('http'),
    localtunnel = require('localtunnel'),
    parseArgs = require('minimist'),
    shell = require('shelljs'),
    fs = require('fs'),
    request = require('request'),
    tmp = require('tmp'),
    path = require('path');

var tunneledUrl = "";
var PORT = 8008;
var TIMEOUT = 10 * 60 * 1000; // 10 minutes in msec - this will become a param
var USAGE = "Error missing args. \n Usage: $cordova-paramedic " +
            "  --platform CORDOVA-PLATFORM --plugin PLUGIN-PATH [--port PORT]";

var TMP_FOLDER = null;
var storedCWD = process.cwd();

var JustBuild = false;

var plugins,
    platformId;


(function run_main() { // main program here 
    init();
    createTempProject();
    installPlugins();
    startServer();
})();

function init() {
    var argv = parseArgs(process.argv.slice(2));

    if(!argv.platform || !argv.plugin) {
        console.log(USAGE);
        process.exit(1);
    }

    platformId = argv.platform;
    plugins = argv.plugin;
    plugins = Array.isArray(plugins) ? plugins : [plugins];


    // TODO: validate that port is a number
    PORT = argv.port || PORT;
    JustBuild = argv.justbuild || JustBuild; 
    TIMEOUT = argv.timeout || TIMEOUT;

    var cordovaResult = shell.exec('cordova --version', {silent:true});
    if(cordovaResult.code) {
        console.error(cordovaResult.output);
        process.exit(cordovaResult.code);
    }
}

function createTempProject() {
    TMP_FOLDER = tmp.dirSync();
    tmp.setGracefulCleanup();
    
    console.log("cordova-paramedic :: creating temp project");
    shell.exec('cordova create ' + TMP_FOLDER.name);
    shell.cd(TMP_FOLDER.name);
}

function installSinglePlugin(plugin) {
    console.log("cordova-paramedic :: installing " + plugin);
    
    var pluginPath = path.resolve(storedCWD, plugin);

    var installExitCode = shell.exec('cordova plugin add ' + pluginPath,
                                     {silent:true}).code;
    if(installExitCode !== 0) {
        console.error('Failed to install plugin : ' + plugin);
        cleanUpAndExitWithCode(1);
        return;
    }
}

<<<<<<< HEAD
function installPlugins() {

    for(var n = 0; n < plugins.length; n++) {

        var plugin = plugins[n];
        installSinglePlugin(plugin);

        if(!JustBuild) {
            installSinglePlugin(path.join(plugin,"tests"));
=======
    if(!JustBuild) { 
        // we only install the test stuff if needed
        console.log("cordova-paramedic :: installing " + path.join(pluginPath,'tests'));
        installExitCode = shell.exec('cordova plugin add ' + path.join(pluginPath,'tests'),
                                     {silent:true}).code;
        if(installExitCode != 0) {
            console.error('Failed to find /tests/ for plugin : ' + plugin);
            cleanUpAndExitWithCode(1);
            return;
>>>>>>> f3f58e76
        }
    }


    if(!JustBuild) {
        console.log("cordova-paramedic :: installing plugin-test-framework");
        installExitCode = shell.exec('cordova plugin add https://github.com/apache/cordova-plugin-test-framework',
                                     {silent:true}).code;
        if(installExitCode !== 0) {
            console.error('cordova-plugin-test-framework');
            cleanUpAndExitWithCode(1);
            return;
        }
    }
}

function addAndRunPlatform() {

    if(JustBuild) {
        console.log("cordova-paramedic :: adding platform");
        shell.exec('cordova platform add ' + platformId,{silent:true});
        shell.exec('cordova prepare',{silent:true});
        console.log("building ...");
        shell.exec('cordova build ' + platformId.split("@")[0],
            {async:true,silent:true},
            function(code,output){
                if(code !== 0) {
                    console.error("Error: cordova build returned error code " + code);
                    console.log("output: " + output);
                    cleanUpAndExitWithCode(1);
                }
                else {
                    console.log("lookin' good!");
                    cleanUpAndExitWithCode(0);
                }
            }
        );
    }
    else {
        setConfigStartPage();
        console.log("cordova-paramedic :: adding platform");
        shell.exec('cordova platform add ' + platformId,{silent:true});
        shell.exec('cordova prepare',{silent:true});
        // limit runtime to TIMEOUT msecs
        setTimeout(function(){
            console.error("This test seems to be blocked :: timeout exceeded. Exiting ...");
            cleanUpAndExitWithCode(1);
        },(TIMEOUT));

        shell.exec('cordova emulate ' + platformId.split("@")[0] + " --phone",
            {async:true,silent:true},
            function(code,output){
                if(code !== 0) {
                    console.error("Error: cordova emulate return error code " + code);
                    console.log("output: " + output);
                    cleanUpAndExitWithCode(1);
                }
            }
        );
    }
}

function cleanUpAndExitWithCode(exitCode) {
    shell.cd(storedCWD);
    // the TMP_FOLDER.removeCallback() call is throwing an exception, so we explicitly delete it here
    shell.exec('rm -rf ' + TMP_FOLDER.name);
    
    process.exit(exitCode);
}

function writeMedicLogUrl(url) {
    console.log("cordova-paramedic :: writing medic log url to project");
    var obj = {logurl:url};
    fs.writeFileSync(path.join("www","medic.json"),JSON.stringify(obj));
}


function setConfigStartPage() {

    console.log("cordova-paramedic :: setting app start page to test page");

    var fileName = 'config.xml';
    var configStr = fs.readFileSync(fileName).toString();
    if(configStr) {
        configStr = configStr.replace("src=\"index.html\"","src=\"cdvtests/index.html\"");
        fs.writeFileSync(fileName, configStr);
    }
    else {
        console.error("Oops, could not find config.xml");
    }
}

function startServer() {

    if(JustBuild) {
        addAndRunPlatform();
        return;
    }

    console.log("cordova-paramedic :: starting local medic server " + platformId);
    var server = http.createServer(requestListener);
    server.listen(PORT, '127.0.0.1',function onServerConnect() {

        switch(platformId) {
            case "ios"     :  // intentional fallthrough
            case "windows" :
                writeMedicLogUrl("http://127.0.0.1:" + PORT);
                addAndRunPlatform();
                break;
            case "android" :
                writeMedicLogUrl("http://10.0.2.2:" + PORT);
                addAndRunPlatform();
                break;
            case "wp8" :
                //localtunnel(PORT, tunnelCallback);
                request.get('http://google.com/', function(e, res, data) {
                    if(e) {
                        console.error("failed to detect ip address");
                        cleanUpAndExitWithCode(1);
                    }
                    else {
                        console.log("res.req.connection = " + res.req.connection);
                        var ip = res.req.connection.localAddress ||
                                 res.req.socket.localAddress;
                        console.log("Using ip : " + ip);
                        writeMedicLogUrl("http://" + ip + ":" + PORT);
                        addAndRunPlatform();
                    }
                });
                break;
            default :
                console.log("platform is not supported :: " + platformId);
                cleanUpAndExitWithCode(1);
        }
    });
}

function requestListener(request, response) {
    if (request.method == 'PUT' || request.method == 'POST') {
        var body = '';
        request.on('data', function (data) {
            body += data;
            // Too much POST data, kill the connection!
            if (body.length > 1e6) {
                req.connection.destroy();
            }
        });
        request.on('end', function (res) {
            if(body.indexOf("mobilespec")  == 2){ // {\"mobilespec\":{...}}
                try {
                    console.log("body = " + body);
                    var results = JSON.parse(body);
                    console.log("Results:: ran " + 
                        results.mobilespec.specs + 
                        " specs with " + 
                        results.mobilespec.failures + 
                        " failures");
                    if(results.mobilespec.failures > 0) {
                        cleanUpAndExitWithCode(1);
                    }
                    else {
                        cleanUpAndExitWithCode(0);
                    }
                    
                }
                catch(err) {
                    console.log("parse error :: " + err);
                    cleanUpAndExitWithCode(1);
                }
            }
            else {
                console.log("console-log:" + body);
            }
        });
    }
    else {
        console.log(request.method);
        response.writeHead(200, { 'Content-Type': 'text/plain'});
        response.write("Hello"); // sanity check to make sure server is running
        response.end();
    }
}

function tunnelCallback(err, tunnel) {
    if (err){
        console.log("failed to create tunnel url, check your internet connectivity.");
        cleanUpAndExitWithCode(1);
    }
    else {
        // the assigned public url for your tunnel
        // i.e. https://abcdefgjhij.localtunnel.me
        tunneledUrl = tunnel.url;
        console.log("cordova-paramedic :: tunneledURL = " + tunneledUrl);
        writeMedicLogUrl(tunneledUrl);
        addAndRunPlatform();
    }
}
<|MERGE_RESOLUTION|>--- conflicted
+++ resolved
@@ -79,7 +79,7 @@
     }
 }
 
-<<<<<<< HEAD
+
 function installPlugins() {
 
     for(var n = 0; n < plugins.length; n++) {
@@ -89,17 +89,6 @@
 
         if(!JustBuild) {
             installSinglePlugin(path.join(plugin,"tests"));
-=======
-    if(!JustBuild) { 
-        // we only install the test stuff if needed
-        console.log("cordova-paramedic :: installing " + path.join(pluginPath,'tests'));
-        installExitCode = shell.exec('cordova plugin add ' + path.join(pluginPath,'tests'),
-                                     {silent:true}).code;
-        if(installExitCode != 0) {
-            console.error('Failed to find /tests/ for plugin : ' + plugin);
-            cleanUpAndExitWithCode(1);
-            return;
->>>>>>> f3f58e76
         }
     }
 
